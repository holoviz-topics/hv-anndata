--- conflicted
+++ resolved
@@ -103,11 +103,7 @@
    "name": "python",
    "nbconvert_exporter": "python",
    "pygments_lexer": "ipython3",
-<<<<<<< HEAD
    "version": "3.13.3"
-=======
-   "version": "3.13.0"
->>>>>>> 66e64846
   }
  },
  "nbformat": 4,
