--- conflicted
+++ resolved
@@ -234,11 +234,7 @@
    "name": "python",
    "nbconvert_exporter": "python",
    "pygments_lexer": "ipython3",
-<<<<<<< HEAD
    "version": "3.13.7"
-=======
-   "version": "3.12.8"
->>>>>>> 2795b5e1
   }
  },
  "nbformat": 4,
