--- conflicted
+++ resolved
@@ -314,11 +314,8 @@
         if trigger:
             self.param.trigger("marker_genes")
 
-<<<<<<< HEAD
-        df = self._prepare_data()
-        plot = hv.Points(df, kdims=self.p.kdims, vdims=self.p.vdims)
-        plot.opts(**self._get_opts())
-        return plot
+    def __panel__(self) -> pn.viewable.Viewable:
+        return pn.Row(self._widget, self.plot)
 
     @classmethod
     def from_manifold_map(cls, mm: ManifoldMap, **kwargs: Any) -> param.rx:  # noqa: ANN401
@@ -377,7 +374,7 @@
             adata=element.data,
             marker_genes=self.p.marker_genes,
             groupby=self.p.groupby,
-        )
+        ).plot()
 
     def __call__(
         self,
@@ -393,8 +390,4 @@
         inst = self.instance()
         return out.opts("Points", alpha=ls.unselected_alpha) * Operation.__call__(
             inst, element, ls=ls, **kwargs
-        )
-=======
-    def __panel__(self) -> pn.viewable.Viewable:
-        return pn.Row(self._widget, self.plot)
->>>>>>> 662be7ff
+        )