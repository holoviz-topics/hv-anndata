"""Interactive vizualization of AnnData dimension reductions with HoloViews and Panel."""  # noqa: E501

from __future__ import annotations

<<<<<<< HEAD
from typing import TYPE_CHECKING, TypedDict, Unpack
=======
from typing import TYPE_CHECKING, TypedDict
>>>>>>> 662be7ff

import anndata as ad
import bokeh
import bokeh.palettes
import colorcet as cc
import datashader as ds
import holoviews as hv
import holoviews.operation.datashader as hd
import numpy as np
import pandas as pd
import panel as pn
import panel_material_ui as pmui
import param
from bokeh.models.tools import BoxSelectTool, LassoSelectTool
from holoviews.operation import Operation
from holoviews.selection import link_selections
from panel.reactive import hold

from .interface import ACCESSOR as AnnAcc  # noqa: N811

if TYPE_CHECKING:
    from collections.abc import Sequence
    from typing import Literal, Unpack

    from holoviews.streams import Stream


DEFAULT_COLOR_BY = "cell_type"
CAT_CMAPS = {
    "Glasbey Cat10": cc.b_glasbey_category10,
    "Cat20": bokeh.palettes.Category20_20,
    "Glasbey cool": cc.glasbey_cool,
}
CONT_CMAPS = {
    "Viridis": bokeh.palettes.Viridis256,
    "Fire": cc.fire,
    "Blues": cc.blues,
}
DEFAULT_CAT_CMAP = cc.b_glasbey_category10
DEFAULT_CONT_CMAP = "viridis"


def _is_categorical(arr: np.ndarr) -> bool:
    return (
        arr.dtype.name in ["category", "categorical", "bool"]
        or np.issubdtype(arr.dtype, np.object_)
        or np.issubdtype(arr.dtype, np.str_)
    )


class labeller(Operation):  # noqa: N801
    """Add a Label element centered over categorical points."""

    column = param.String()

    max_labels = param.Integer(10)

    min_count = param.Integer(default=100)

    streams = param.List([hv.streams.RangeXY])

    x_range = param.Tuple(
        default=None,
        length=2,
        doc="""
       The x_range as a tuple of min and max x-value. Auto-ranges
       if set to None.""",
    )

    y_range = param.Tuple(
        default=None,
        length=2,
        doc="""
       The x_range as a tuple of min and max x-value. Auto-ranges
       if set to None.""",
    )

    def _process(self, el: hv.Dataset, key=None) -> hv.Labels:  # noqa: ARG002, ANN001
        if self.p.x_range and self.p.y_range:
            el = el[slice(*self.p.x_range), slice(*self.p.y_range)]

        df = el.dframe()
        xd, yd, cd = el.dimensions()[:3]
        col = self.p.column or cd.name
        result = (
            df.groupby(col)
            .agg(
                count=(col, "size"),  # count of rows per group
                x=(xd.name, "mean"),
                y=(yd.name, "mean"),
            )
            .query(f"count > {self.p.min_count}")
            .sort_values("count", ascending=False)
            .iloc[: self.p.max_labels]
            .reset_index()
        )
        return hv.Labels(result, ["x", "y"], col)


class ManifoldMapConfig(TypedDict, total=False):
    """Configuration options for manifold map plotting."""

    width: int
    """width of the plot (default: 300).
    If responsive is True, this is the minimum width."""
    height: int
    """minimum height of the plot (default: 300)
    If responsive is True, this is the minimum height."""
    datashading: bool
    """whether to apply datashader (default: True)"""
    show_labels: bool
    """whether to overlay labels at median positions (default: False)"""
    cmap: str | list[str]
    """colormap"""
    title: str
    """plot title (default: "")"""
    responsive: bool
    """whether to make the plot size-responsive. (default: True)"""
    streams: list[Stream]
    """list of streams to use for dynamic updates (default: [])"""
    ls: link_selections | None


def create_manifoldmap_plot(
    adata: ad.AnnData,
    dr_key: str,
    x_dim: int,
    y_dim: int,
    color_by: str,
    xaxis_label: str,
    yaxis_label: str,
    *,
    categorical: bool | None = None,
    **config: Unpack[ManifoldMapConfig],
) -> hv.Element:
    """Create a comprehensive manifold map plot with options for datashading and labels.

    Parameters
    ----------
    adata
        AnnData object
    dr_key
        Key into the observation annotations in the AnnData object
    x_dim
        Index to use for x-axis data
    y_dim
        Index to use for y-axis data
    color_by
        Name to give the coloring dimension
    xaxis_label
        Label for the x axis
    yaxis_label
        Label for the y axis
    categorical: bool or None, default=None
        Whether the data in color_by is categorical
    config
        Additional configuration options including, see :class:`ManifoldMapConfig`.

    Returns
    -------
    HoloViews element with the configured plot

    """
    # Extract config with defaults
    width = config.get("width", 300)
    height = config.get("height", 300)
    datashading = config.get("datashading", True)
    show_labels = config.get("show_labels", False)
    cmap = config.get("cmap")
    title = config.get("title", "")
    responsive = config.get("responsive", True)
    streams = config.get("streams", [])
    ls = config.get("ls")

    if color_by in adata.obs:
        color_data = adata.obs[color_by].values
    else:
        color_data = adata.obs_vector(color_by)

    # Determine if color data is categorical
    if categorical is None:
        categorical = _is_categorical(color_data)

    # Set colormap and plot options based on data type
    if categorical:
        # Add a NaN category to handle and display data points with no category
        color_data = np.where(pd.isna(color_data), "NaN", color_data)

        n_unq_cat = len(np.unique(color_data))
        if cmap is None:
            cmap = DEFAULT_CAT_CMAP
        # Use subset of categorical colormap to preserve distinct colors
        cmap = cmap[:n_unq_cat]
        colorbar = False
        show_legend = True
    else:
        if cmap is None:
            cmap = DEFAULT_CONT_CMAP
        show_legend = False
        colorbar = True

    # Create basic plot
    vdim = AnnAcc.obs[color_by] if color_by in adata.obs else AnnAcc[:, color_by]
    dataset = hv.Dataset(
        adata,
        [AnnAcc.obsm[dr_key][:, x_dim], AnnAcc.obsm[dr_key][:, y_dim]],
        [vdim],
    )
    plot = dataset.to(hv.Points)

    # Attach streams
    for stream in streams:
        stream.source = plot

    # Options for standard (non-datashaded) plot
    plot_opts = dict(
        color=vdim,
        cmap=cmap,
        size=1,
        alpha=0.5,
        colorbar=colorbar,
        padding=0,
        tools=[
            "hover",
            BoxSelectTool(persistent=True),
            LassoSelectTool(persistent=True),
        ],
        show_legend=show_legend,
        legend_position="right",
    )

    # Apply different rendering based on configuration
    if not datashading:
        # Standard plot without datashading
        plot = plot.opts(**plot_opts)

    # Apply datashading with different approaches for categorical vs continuous
    elif categorical:
        plot = _apply_categorical_datashading(plot, color_by=vdim.name, cmap=cmap)
    else:
        # For continuous data, take the mean
        aggregator = ds.mean(vdim.name)
        plot = hd.rasterize(plot, aggregator=aggregator)
        plot = hd.dynspread(plot, threshold=0.5)
        plot = plot.opts(
            cmap=cmap,
            colorbar=colorbar,
            tools=[
                "hover",
                BoxSelectTool(persistent=True),
                LassoSelectTool(persistent=True),
            ],
        )
    if ls is not None:
        plot = ls(plot)

    if categorical and show_labels:
        # Options for labels
        label_opts = dict(text_font_size="8pt", text_color="black")
        plot = plot * labeller(dataset).opts(**label_opts)

    if not responsive:
        plot = plot.opts(
            responsive=False,
            frame_height=height,
            frame_width=width,
        )
    else:
        plot = plot.opts(
            responsive=True,
            min_height=height,
            min_width=width,
        )

    final_kwargs = {}
    if xaxis_label:
        final_kwargs["xlabel"] = xaxis_label
    if yaxis_label:
        final_kwargs["ylabel"] = yaxis_label

    # Apply final options to the plot
    return plot.opts(title=title, show_legend=show_legend, **final_kwargs)


def _apply_categorical_datashading(
    plot: hv.Element, *, color_by: str, cmap: Sequence[str]
) -> hv.Element:
    """Apply datashading to categorical data.

    Parameters
    ----------
    plot
        The base plot to apply datashading to
    color_data
        Category data for coloring
    color_by
        Name of the color variable
    cmap
        Colormap to use

    Returns
    -------
    Datashaded plot with a custom legend

    """
    # For categorical data, count by category
    aggregator = ds.count_cat(color_by)
    # Selector used as a workaround to display categorical counts per pixel
    # One day done directly in Bokeh, see https://github.com/bokeh/bokeh/issues/13354
    plot = hd.datashade(
        plot,
        aggregator=aggregator,
        selector=ds.first(),
        color_key=cmap,
    )
    plot = hd.dynspread(plot, threshold=0.5)
    return plot.opts(
        tools=[
            "hover",
            BoxSelectTool(persistent=True),
            LassoSelectTool(persistent=True),
        ],
        # Override hover_tooltips to exclude the selector value
        hover_tooltips=[("Label", str(color_by))],
        # Don't include the selector heading
        selector_in_hovertool=False,
<<<<<<< HEAD
=======
    )

    # Create a custom legend for datashaded categorical plot
    if len(unique_categories) > len(cmap):
        # cmap not long enough, cycle it
        cmap = cmap * (len(unique_categories) // len(cmap) + 1)
    color_key = dict(
        zip(unique_categories, cmap[: len(unique_categories)], strict=False)
    )
    legend_items = [
        hv.Points([0, 0], label=str(cat)).opts(color=color_key[cat], size=0)
        for cat in unique_categories
    ]
    legend = hv.NdOverlay({
        str(cat): item
        for cat, item in zip(unique_categories, legend_items, strict=False)
    }).opts(
>>>>>>> 662be7ff
        show_legend=True,
        legend_position="right",
    )


class ManifoldMap(pn.viewable.Viewer):
    """Interactive manifold map application for exploring AnnData objects.

    This application provides widgets to select dimensionality reduction methods,
    dimensions for x and y axes, coloring variables, and display options.

    Parameters
    ----------
    adata
        AnnData object to visualize
    reduction
        Initial dimension reduction method to use
    color_by_dim
        Color by dimension, one of 'obs' (default) or 'cols.
    color_by
        Initial variable to use for coloring
    colormap
        Initial colormap to use for coloring
    datashade
        Whether to enable datashading
    width
        Minimum width of the plot.
        If responsive is True, this is the minimum width.
    height
        Minimum height of the plot.
        If responsive is True, this is the minimum height.
    show_labels
        Whether to show labels
    show_widgets
        Whether to show control widgets
    responsive
        Whether to make the plot size-responsive

    """

    adata: ad.AnnData = param.ClassSelector(  # type: ignore[assignment]
        class_=ad.AnnData, doc="AnnData object to visualize"
    )
    reduction: str = param.Selector(  # type: ignore[assignment]
        doc="Dimension reduction method"
    )
    x_axis: str = param.Selector()  # type: ignore[assignment]
    y_axis: str = param.Selector()  # type: ignore[assignment]
    color_by_dim: str = param.Selector(  # type: ignore[assignment]
        default="obs",
        objects={"Observations": "obs", "Variables": "cols"},
        label="Color By",
    )
    color_by: str = param.Selector(  # type: ignore[assignment]
        doc="Coloring variable"
    )
    colormap: str = param.Selector()
    datashade: bool = param.Boolean(  # type: ignore[assignment]
        default=True,
        label="Datashader Rasterize For Large Datasets",
        doc="Whether to enable datashading",
    )
    var_reference: str | None = param.String(  # type: ignore[assignment]
        default=None,
        allow_None=True,
        doc="""
        Column name in .var to use for populating the variable names, default
        to the index names if not set.
    """,
    )
    width: int = param.Integer(default=300, doc="Minimum width of the plot")  # type: ignore[assignment]
    height: int = param.Integer(default=300, doc="Minimum height of the plot")  # type: ignore[assignment]
    show_labels: bool = param.Boolean(  # type: ignore[assignment]
        default=False,
        label="Overlay Labels For Categorical Coloring",
        doc="Whether to show labels",
    )
    show_widgets: bool = param.Boolean(  # type: ignore[assignment]
        default=True, doc="Whether to show control widgets"
    )
    ls = param.ClassSelector(class_=link_selections)
    streams = param.List(  # type: ignore[assignment]
        default=[],
        doc="List of streams to use for dynamic updates",
    )
    responsive: bool = param.Boolean(  # type: ignore[assignment]
        default=True,
        doc="Whether to make the plot size-responsive",
    )
    _replot: bool = param.Event()  # type: ignore[assignment]

    def __init__(self, **params: object) -> None:
        """Initialize the ManifoldMapApp with the given parameters."""
        super().__init__(**params)
        self._categorical = False
        dr_options = []
        available_keys = list(self.adata.obsm.keys())
        priority_keys = ("X_umap", "X_tsne", "X_pca")
        dr_options = [
            *(key for key in priority_keys if key in available_keys),
            *(key for key in available_keys if key not in priority_keys),
        ]
        self.param["reduction"].objects = dr_options
        if not self.reduction:
            self.reduction = dr_options[0]

        if self.var_reference:
            cols = list(self.adata.var[self.var_reference])
        else:
            cols = list(self.adata.var_names)
        self._color_options = {
            "obs": list(self.adata.obs.columns),
            "cols": cols,
        }
        copts = self._color_options[self.color_by_dim]
        self.param.color_by.objects = copts
        if not self.color_by:
            if (
                self.color_by_dim == "obs"
                and DEFAULT_COLOR_BY in self._color_options["obs"]
            ):
                self.color_by = DEFAULT_COLOR_BY
            else:
                self.color_by = self._color_options[self.color_by_dim][0]
        elif self.color_by not in copts:
            msg = f"color_by variable {self.color_by!r} not found."
            raise ValueError(msg)
        else:
            self._update_on_color_by()
        self._update_axes()

    @param.depends("color_by_dim", watch=True)
    def _on_color_by_dim(self) -> None:
        values = self._color_options[self.color_by_dim]
        self.param.color_by.objects = values
        self.color_by = values[0]

    @param.depends("color_by", watch=True)
    def _update_on_color_by(self) -> None:
        if not self.color_by:
            return
        old_is_categorical = self._categorical
        if self.color_by_dim == "obs":
            color_data = self.adata.obs[self.color_by].values
        elif self.color_by_dim == "cols":
            color_data = self.adata.obs_vector(self._get_var())
        self._categorical = _is_categorical(color_data)
        if old_is_categorical != self._categorical or not self.colormap:
            cmaps = CAT_CMAPS if self._categorical else CONT_CMAPS
            self.param.colormap.objects = cmaps
            self.colormap = next(iter(cmaps.values()))
        self._replot = True

    @hold()
    @param.depends("reduction", watch=True)
    def _update_axes(self) -> None:
        # Reset dimension options when reduction selection changes
        new_dims = self.get_dim_labels(self.reduction)
        vals = {
            "x_axis": new_dims[0],
            "y_axis": new_dims[1],
        }
        self.param.x_axis.objects = new_dims
        self.param.y_axis.objects = new_dims
        self.param.update(vals)

    def _get_var(self) -> str:
        if self.var_reference:
            var = self.adata.var.query(f'feature_name == "{self.color_by}"').index
            if len(var) > 1:
                msg = (
                    f"More than one vars found in {self.var_reference!r} "
                    f"for {self.color_by!r}."
                )
                raise RuntimeError(msg)
            var = var.item()
        else:
            var = self.color_by
        return var

    def get_reduction_label(self, dr_key: str) -> str:
        """Get a display label for a dimension reduction key.

        Parameters
        ----------
        dr_key
            The dimension reduction key

        Returns
        -------
        A formatted label for display

        """
        return dr_key.split("_")[1].upper() if "_" in dr_key else dr_key.upper()

    def get_dim_labels(self, dr_key: str) -> list[str]:
        """Get labels for each dimension in a reduction method.

        Parameters
        ----------
        dr_key
            The dimension reduction key

        Returns
        -------
        List of labels for each dimension

        """
        dr_label = self.get_reduction_label(dr_key)
        num_dims = self.adata.obsm[dr_key].shape[1]
        return [f"{dr_label}{i + 1}" for i in range(num_dims)]

    def create_plot(
        self,
        *,
        dr_key: str,
        x_value: str,
        y_value: str,
        color_by: str,
        datashade_value: bool,
        show_labels: bool,
        cmap: list[str] | str,
    ) -> pn.viewable.Viewable:
        """Create a manifold map plot with the specified parameters.

        Parameters
        ----------
        dr_key
            Dimensionality reduction key
        x_value
            X-axis dimension label
        y_value
            Y-axis dimension label
        color_by_dim
            Dimension to use for coloring
        color_by
            Variable to use for coloring
        datashade_value
            Whether to enable datashading
        show_labels
            Whether to show labels
        cmap
            Colormap

        Returns
        -------
        The plot or an error message

        """
        dr_label = self.get_reduction_label(dr_key)

        if x_value == y_value:
            return pmui.pane.Typography(
                "Please select different dimensions for X and Y axes."
            )

        # Extract indices from dimension labels
        try:
            x_dim = int(x_value.replace(dr_label, "")) - 1
            y_dim = int(y_value.replace(dr_label, "")) - 1
        except (ValueError, AttributeError):
            return pmui.pane.Typography(
                f"Error parsing dimensions. "
                f"Make sure to select valid {dr_label} dimensions."
            )

        # Configure the plot
        config = ManifoldMapConfig(
            width=self.width,
            height=self.height,
            datashading=datashade_value,
            show_labels=show_labels,
            title=f"{dr_label}.{color_by}",
            cmap=cmap,
            responsive=self.responsive,
            streams=self.streams,
            ls=self.ls,
        )

        self.plot = create_manifoldmap_plot(
            self.adata,
            dr_key,
            x_dim,
            y_dim,
            color_by if self.color_by_dim == "obs" else self._get_var(),
            x_value,
            y_value,
            categorical=self._categorical,
            **config,
        )

        return self.plot

    @pn.cache(max_items=1)
    @param.depends(
        # Only include derived parameters to avoid calling create_plot
        # unnecessarily.
        "x_axis",
        "y_axis",
        "colormap",
        "datashade",
        "color_by_dim",
        "show_labels",
        "_replot",
    )
    def _plot_view(self) -> pn.viewable.Viewable:
        return self.create_plot(
            dr_key=self.reduction,
            x_value=self.x_axis,
            y_value=self.y_axis,
            color_by=self.color_by,
            datashade_value=self.datashade,
            show_labels=self.show_labels,
            cmap=self.colormap,
        )

    def __panel__(self) -> pn.viewable.Viewable:
        """Create the Panel application layout.

        Returns
        -------
        The assembled panel application

        """
        # Widgets
        color_by_dim = pmui.widgets.RadioButtonGroup.from_param(
            self.param.color_by_dim,
            sizing_mode="stretch_width",
        )
        color = pmui.widgets.AutocompleteInput.from_param(
            self.param.color_by,
            name="",
            min_characters=0,
            search_strategy="includes",
            case_sensitive=False,
            description="",
            sizing_mode="stretch_width",
        )
        stylesheet = """
        label {
            color: rgba(0, 0, 0, 0.6);
        }
        .bk-input {
            border-color: #ccc;
            height: 48px;
        }
        .bk-input:hover {
            border: 1px solid rgba(0, 0, 0, 0.87) !important;
        }
        """
        colormap = pn.widgets.ColorMap.from_param(
            self.param.colormap,
            stylesheets=[stylesheet],
            sizing_mode="stretch_width",
        )
        # Create widget box
        widgets = pmui.Column(
            pmui.widgets.Select.from_param(
                self.param.reduction,
                description="",
                sizing_mode="stretch_width",
            ),
            pmui.widgets.Select.from_param(
                self.param.x_axis,
                sizing_mode="stretch_width",
            ),
            pmui.widgets.Select.from_param(
                self.param.y_axis,
                sizing_mode="stretch_width",
            ),
            color_by_dim,
            color,
            colormap,
            pmui.widgets.Checkbox.from_param(
                self.param.datashade,
                description="",
                sizing_mode="stretch_width",
            ),
            pmui.widgets.Checkbox.from_param(
                self.param.show_labels,
                description="",
                sizing_mode="stretch_width",
            ),
            visible=self.param.show_widgets,
            sx={"border": 1, "borderColor": "#e3e3e3", "borderRadius": 1},
            sizing_mode="stretch_width",
            max_width=400,
            min_height=590,
        )

        # Return the assembled layout
        return pn.Row(widgets, self._plot_view, height_policy="auto")<|MERGE_RESOLUTION|>--- conflicted
+++ resolved
@@ -2,11 +2,7 @@
 
 from __future__ import annotations
 
-<<<<<<< HEAD
-from typing import TYPE_CHECKING, TypedDict, Unpack
-=======
 from typing import TYPE_CHECKING, TypedDict
->>>>>>> 662be7ff
 
 import anndata as ad
 import bokeh
@@ -29,7 +25,7 @@
 
 if TYPE_CHECKING:
     from collections.abc import Sequence
-    from typing import Literal, Unpack
+    from typing import Unpack
 
     from holoviews.streams import Stream
 
@@ -333,26 +329,6 @@
         hover_tooltips=[("Label", str(color_by))],
         # Don't include the selector heading
         selector_in_hovertool=False,
-<<<<<<< HEAD
-=======
-    )
-
-    # Create a custom legend for datashaded categorical plot
-    if len(unique_categories) > len(cmap):
-        # cmap not long enough, cycle it
-        cmap = cmap * (len(unique_categories) // len(cmap) + 1)
-    color_key = dict(
-        zip(unique_categories, cmap[: len(unique_categories)], strict=False)
-    )
-    legend_items = [
-        hv.Points([0, 0], label=str(cat)).opts(color=color_key[cat], size=0)
-        for cat in unique_categories
-    ]
-    legend = hv.NdOverlay({
-        str(cat): item
-        for cat, item in zip(unique_categories, legend_items, strict=False)
-    }).opts(
->>>>>>> 662be7ff
         show_legend=True,
         legend_position="right",
     )
