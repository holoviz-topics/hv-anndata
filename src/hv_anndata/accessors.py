--- conflicted
+++ resolved
@@ -298,18 +298,6 @@
             cls._instance = object.__new__(cls)
         return cls._instance
 
-<<<<<<< HEAD
-    def __getitem__(self, i: Idx2D[str]) -> AdPath:
-        def get(ad: AnnData) -> pd.api.extensions.ExtensionArray | NDArray[Any]:
-            arr = np.asarray(ad[i].X)  # TODO: pandas, sparse, …  # noqa: TD003
-            if arr.shape[1] == 1:
-                arr = np.ravel(arr)
-            return arr
-
-        return AdPath(f"A[{i[0]!r}, {i[1]!r}]", get, _idx2axes(i))
-
-=======
->>>>>>> 662be7ff
     @overload
     @classmethod
     def from_dimension(
