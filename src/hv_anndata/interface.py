--- conflicted
+++ resolved
@@ -199,27 +199,11 @@
     def select(
         cls,
         dataset: Dataset,
-<<<<<<< HEAD
-        selection_mask: np.ndarray | None = None,
-        selection_expr: (
-            hv.dim | Mapping[Dimension | str, SelectionValues] | None
-        ) = None,
-        selection_specs: Sequence[SelectionSpec] | None = None,
-        **selection: SelectionValues,  # type: ignore[arg-type]
-=======
         *,
         selection_mask: Sequence[SelectionSpec] | None = None,
         **selection: SelectionValues,
->>>>>>> 662be7ff
     ) -> AnnData:
         """Select along obs and var axes."""
-        # TODO: no way to have `Dataset.select` keep the info about  # noqa: TD003
-        #       which axis the expression is aligned to, so we can’t support this yet.
-        if selection_mask is not None:
-            # selection_mask is made by either of these parameters
-            msg = "selection_{expr,specs} is not implemented for AnnDataInterface"
-            raise NotImplementedError(msg)
-
         if selection_mask is None:
             obs, var = cls.selection_masks(dataset, selection)
         else:
